--- conflicted
+++ resolved
@@ -30,12 +30,8 @@
     'Placeholder',
     'refine_field',
     'combine_fields',
-<<<<<<< HEAD
     'define_nested_seq_field',
-=======
-    'define_nested_list_field',
     'define_enum_field',
->>>>>>> d70924bd
     'simple_predicate',
     'unify',
     'path',
